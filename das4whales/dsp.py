import numpy as np
import scipy.signal as sp
import librosa


# Transformations
def get_fx(trace, nfft):
    """
    Apply a fast Fourier transform (fft) to each channel of the strain data matrix

    Inputs:
    :param trace: a [channel x time sample] nparray containing the strain data in the spatio-temporal domain
    :param nfft: number of time samples used for the FFT.

    Outputs:
    :return: trace, a [channel x freq. sample] nparray containing the strain data in the spatio-spectral domain

    """

    fx = 2 * (abs(np.fft.fftshift(np.fft.fft(trace, nfft), axes=1)))
    fx /= nfft
    fx *= 10 ** 9
    return fx


def get_spectrogram(waveform, fs, nfft=128, overlap_pct=0.8):
    """
    Get the spectrogram of a single channel

    Inputs:
    :param waveform: single channel temporal signal
    :param fs: the sampling frequency (Hz)
    :param nfft: number of time samples used for the STFT. Default 128
    :param overlap_pct: percentage of overlap in the spectrogram. Default 0.8

    Outputs:
    :return: a spectrogram and associated time & frequency vectors

    """

    spectrogram = np.abs(librosa.stft(
        y=waveform, n_fft=nfft,
        hop_length=int(np.floor(nfft * (1 - overlap_pct)))))

    # Axis
    height = spectrogram.shape[0]
    width = spectrogram.shape[1]

    tt = np.linspace(0, len(waveform)/fs, num=width)
    ff = np.linspace(0, fs / 2, num=height)

    p = 10 * np.log10(spectrogram * 10 ** 9)

    return p, tt, ff


# Filters
def fk_filter_design(trace_shape, selected_channels, dx, fs, cs_min=1400, cp_min=1450, cp_max=3400, cs_max=3500):
    """
    Designs a f-k filter for DAS strain data
    Keeps by default data with propagation speed [1450-3400] m/s

    The transition band is inspired and adapted from Yi Lin's matlab fk function
    https://github.com/nicklinyi/seismic_utils/blob/master/fkfilter.m

    Inputs:
    :param trace_shape: a tuple with the dimensions of the strain data in the spatio-temporal domain such as
    trace_shape = (trace.shape[0], trace.shape[1]) where dimensions are [channel x time sample]
    :param selected_channels: a list of the selected channels number  [start, end, step]
    :param dx: the channel spacing (m)
    :param fs: the sampling frequency (Hz)
    :param cs_min: the minimum selected sound speeds for the f-k passband filtering (m/s). Default 1400 m/s
    :param cp_min: the minimum selected sound speed for the f-k stopband filtering, values should frame
    [c_min and c_max] (m/s). Default 1450 m/s.
    :param cp_max: the maximum selected sound speeds for the f-k passband filtering (m/s). Default 3400 m/s
    :param cs_max: the maximumselected sound speed for the f-k stopband filtering, values should frame
    [c_min and c_max] (m/s). Default 3500 m/s

    Outputs:
    :return: fk_filter_matrix, a [channel x time sample] nparray containing the f-k-filter

    """

    # Note that the chosen ChannelStep limits the bandwidth frequency obtained with fmax = 1500/ChannelStep*dx

    # Get the dimensions of the trace data
    nnx, nns = trace_shape

    # Define frequency and wavenumber axes
    freq = np.fft.fftshift(np.fft.fftfreq(nns, d=1 / fs))
    knum = np.fft.fftshift(np.fft.fftfreq(nnx, d=selected_channels[2] * dx))

    # Supress/hide the warning
    np.seterr(invalid='ignore')

    # Create the filter
    # Wave speed is the ratio between the frequency and the wavenumber
    fk_filter_matrix = np.ndarray(shape=(len(knum), len(freq)), dtype=float, order='F')

    # Going through wavenumbers
    for i in range(len(knum)):
        # Taking care of very small wavenumber to avoid 0 division
        if abs(knum[i]) < 0.005:
            fk_filter_matrix[i, :] = np.zeros(shape=[len(freq)], dtype=float, order='F')
        else:
            filter_line = np.ones(shape=[len(freq)], dtype=float, order='F')
            speed = abs(freq / knum[i])

            # Filter transition band, ramping up from cs_min to cp_min
            selected_speed_mask = ((speed >= cs_min) & (speed <= cp_min))
            filter_line[selected_speed_mask] = np.sin(0.5 * np.pi *
                                                      (speed[selected_speed_mask] - cs_min) / (cp_min - cs_min))
            # Filter transition band, going down from cp_max to cs_max
            selected_speed_mask = ((speed >= cp_max) & (speed <= cs_max))
            filter_line[selected_speed_mask] = 1 - np.sin(0.5 * np.pi *
                                                          (speed[selected_speed_mask] - cp_max) / (cs_max - cp_max))
            # Stopband
            filter_line[speed >= cs_max] = 0
            filter_line[speed < cs_min] = 0

            # Fill the filter matrix
            fk_filter_matrix[i, :] = filter_line
            
    import matplotlib.pyplot as plt
    plt.figure()
    plt.imshow(fk_filter_matrix, extent=[min(freq),max(freq),min(knum),max(knum)],aspect='auto')
    plt.show()

    return fk_filter_matrix


def generate_hybrid_filter_matrix(trace_shape, selected_channels, dx, fs, cs_min=1400, cp_min=1450, cp_max=3400, cs_max=3500, fmin=15, fmax=25):
    """
    Designs a f-k filter for DAS strain data
    Keeps by default data with propagation speed [1450-3400] m/s

    The transition band is inspired and adapted from Yi Lin's matlab fk function
    https://github.com/nicklinyi/seismic_utils/blob/master/fkfilter.m

    Inputs:
    :param trace_shape: a tuple with the dimensions of the strain data in the spatio-temporal domain such as
    trace_shape = (trace.shape[0], trace.shape[1]) where dimensions are [channel x time sample]
    :param selected_channels: a list of the selected channels number  [start, end, step]
    :param dx: the channel spacing (m)
    :param fs: the sampling frequency (Hz)
    :param cs_min: the minimum selected sound speeds for the f-k passband filtering (m/s). Default 1400 m/s
    :param cp_min: the minimum selected sound speed for the f-k stopband filtering, values should frame
    [c_min and c_max] (m/s). Default 1450 m/s.
    :param cp_max: the maximum selected sound speeds for the f-k passband filtering (m/s). Default 3400 m/s
    :param cs_max: the maximumselected sound speed for the f-k stopband filtering, values should frame
    [c_min and c_max] (m/s). Default 3500 m/s

    Outputs:
    :return: fk_filter_matrix, a [channel x time sample] nparray containing the f-k-filter

    """

    # Note that the chosen ChannelStep limits the bandwidth frequency obtained with fmax = 1500/ChannelStep*dx

    # Get the dimensions of the trace data
    nnx, nns = trace_shape

    # Define frequency and wavenumber axes
    freq = np.fft.fftshift(np.fft.fftfreq(nns, d=1 / fs))
    knum = np.fft.fftshift(np.fft.fftfreq(nnx, d=selected_channels[2] * dx))

<<<<<<< HEAD
    # Find indices corresponding to the wavenumber range of interest
    kmin_idx = np.argmax(knum >= - fmax / cs_min)
    kmax_idx = np.argmax(knum >= fmax / cs_min)

=======
>>>>>>> 332ecec0
    # Supress/hide the warning
    np.seterr(invalid='ignore')

    # Create the filter
    # Wave speed is the ratio between the frequency and the wavenumber
<<<<<<< HEAD
    fk_filter_matrix = np.zeros(shape=(len(knum), len(freq)), dtype=float, order='F')

    sos = sp.butter(8,[fmin/(fs/2),fmax/(fs/2)],'bp', output='sos')
    w, h = sp.sosfreqz(sos, worN=len(freq)//2)
    H = np.concatenate([np.flip(np.abs(h)), np.abs(h)])
    
    # fk_filter_matrix = np.tile(H, (len(knum), 1))
    # print(trace_shape)

    # Going through wavenumbers
    for i in range(kmin_idx, kmax_idx):
        # Taking care of very small wavenumber to avoid 0 division
        if abs(knum[i]) < 0.00005:
=======
    fk_filter_matrix = np.ndarray(shape=(len(knum), len(freq)), dtype=float, order='F')

    # Going through wavenumbers
    for i in range(len(knum)):
        # Taking care of very small wavenumber to avoid 0 division
        if abs(knum[i]) < 0.005:
>>>>>>> 332ecec0
            fk_filter_matrix[i, :] = np.zeros(shape=[len(freq)], dtype=float, order='F')
        else:
            filter_line = np.ones(shape=[len(freq)], dtype=float, order='F')
            speed = abs(freq / knum[i])

            # Filter transition band, ramping up from cs_min to cp_min
            selected_speed_mask = ((speed >= cs_min) & (speed <= cp_min))
            filter_line[selected_speed_mask] = np.sin(0.5 * np.pi *
                                                      (speed[selected_speed_mask] - cs_min) / (cp_min - cs_min))
            # Filter transition band, going down from cp_max to cs_max
            selected_speed_mask = ((speed >= cp_max) & (speed <= cs_max))
            filter_line[selected_speed_mask] = 1 - np.sin(0.5 * np.pi *
                                                          (speed[selected_speed_mask] - cp_max) / (cs_max - cp_max))
            # Stopband
            filter_line[speed >= cs_max] = 0
            filter_line[speed < cs_min] = 0

            # Fill the filter matrix
<<<<<<< HEAD
            fk_filter_matrix[i, :] = filter_line * H
            
    import matplotlib.pyplot as plt
    plt.figure()
    plt.imshow(np.tile(H, (len(knum), 1)), extent=[min(freq),max(freq),min(knum),max(knum)],aspect='auto')
    # plt.plot(freq, np.tile(H, (len(knum), 0))[kmin_idx+10,:])
    plt.show()
    # fk_filter_matrix * 
    return np.tile(H, (len(knum), 1))
=======
            fk_filter_matrix[i, :] = filter_line

    return fk_filter_matrix
>>>>>>> 332ecec0


def fk_filter_filt(trace, fk_filter_matrix):
    """
    Applies a pre-calculated f-k filter to DAS strain data

    Inputs:
    :param trace: a [channel x time sample] nparray containing the strain data in the spatio-temporal domain
    :param fk_filter_matrix: a [channel x time sample] nparray containing the f-k-filter

    Outputs:
    :return: trace, a [channel x time sample] nparray containing the f-k-filtered strain data in the spatio-temporal
    domain

    """

    # Calculate the frequency-wavenumber spectrum
    fk_trace = np.fft.fftshift(np.fft.fft2(trace))

    # Apply the filter
    fk_filtered_trace = fk_trace * fk_filter_matrix

    # Back to the t-x domain
    trace = np.fft.ifft2(np.fft.ifftshift(fk_filtered_trace))

    return trace.real


def butterworth_filter(filterspec, fs):
    """
    Designs and a butterworth filter see:
    https://docs.scipy.org/doc/scipy/reference/generated/scipy.signal.butter.html

    Apply as.
    trace_filtered = sp.sosfiltfilt(filter_sos, trace_original, axis=1)

    Inputs:
    :param filterspec:
    :param fs:

    Outputs:
    :return: filter_sos: a butterworth filter

    """

    filter_order, filter_critical_freq, filter_type_str = filterspec
    # Build a filter of the desired type
    wn = np.array(filter_critical_freq) / (fs / 2)  # convert to angular frequency

    filter_sos = sp.butter(filter_order, wn, btype=filter_type_str, output='sos')

    return filter_sos<|MERGE_RESOLUTION|>--- conflicted
+++ resolved
@@ -164,19 +164,15 @@
     freq = np.fft.fftshift(np.fft.fftfreq(nns, d=1 / fs))
     knum = np.fft.fftshift(np.fft.fftfreq(nnx, d=selected_channels[2] * dx))
 
-<<<<<<< HEAD
     # Find indices corresponding to the wavenumber range of interest
     kmin_idx = np.argmax(knum >= - fmax / cs_min)
     kmax_idx = np.argmax(knum >= fmax / cs_min)
 
-=======
->>>>>>> 332ecec0
     # Supress/hide the warning
     np.seterr(invalid='ignore')
 
     # Create the filter
     # Wave speed is the ratio between the frequency and the wavenumber
-<<<<<<< HEAD
     fk_filter_matrix = np.zeros(shape=(len(knum), len(freq)), dtype=float, order='F')
 
     sos = sp.butter(8,[fmin/(fs/2),fmax/(fs/2)],'bp', output='sos')
@@ -190,14 +186,6 @@
     for i in range(kmin_idx, kmax_idx):
         # Taking care of very small wavenumber to avoid 0 division
         if abs(knum[i]) < 0.00005:
-=======
-    fk_filter_matrix = np.ndarray(shape=(len(knum), len(freq)), dtype=float, order='F')
-
-    # Going through wavenumbers
-    for i in range(len(knum)):
-        # Taking care of very small wavenumber to avoid 0 division
-        if abs(knum[i]) < 0.005:
->>>>>>> 332ecec0
             fk_filter_matrix[i, :] = np.zeros(shape=[len(freq)], dtype=float, order='F')
         else:
             filter_line = np.ones(shape=[len(freq)], dtype=float, order='F')
@@ -216,7 +204,6 @@
             filter_line[speed < cs_min] = 0
 
             # Fill the filter matrix
-<<<<<<< HEAD
             fk_filter_matrix[i, :] = filter_line * H
             
     import matplotlib.pyplot as plt
@@ -225,12 +212,7 @@
     # plt.plot(freq, np.tile(H, (len(knum), 0))[kmin_idx+10,:])
     plt.show()
     # fk_filter_matrix * 
-    return np.tile(H, (len(knum), 1))
-=======
-            fk_filter_matrix[i, :] = filter_line
-
     return fk_filter_matrix
->>>>>>> 332ecec0
 
 
 def fk_filter_filt(trace, fk_filter_matrix):
