"""
dsp.py - Digital Signal Processing module for DAS4Whales

This module provides various functions for digital signal processing of DAS strain data.

Authors: Léa Bouffaut, Quentin Goestchel
Date: 2023-2024-2025
"""

from __future__ import annotations

from typing import Dict, List, Tuple, Union, Optional, Any

import cv2
import deprecation
import librosa
import numpy as np
import scipy.fft as sfft
import scipy.signal as sp
import sparse
from numpy.fft import fft2, fftfreq, fftshift, ifft2, ifftshift
from scipy import ndimage  

# Digital sampling
def resample(tr: np.ndarray, fs: int, desired_fs: int) -> Tuple[np.ndarray, int, np.ndarray]:
    """
    Resample a multi-channel signal to a desired sampling frequency.

    Parameters
    ----------
    tr : ndarray
        Input signal with shape `(n_channels, n_samples)`, where `n_channels` is the number of channels
        and `n_samples` is the number of time samples.
    fs : int
        Original sampling frequency of the input signal (in Hz).
    desired_fs : int
        Desired sampling frequency after resampling (in Hz).

    Returns
    -------
    tuple
        A tuple containing:
        - tr_downsampled (ndarray): Downsampled signal with shape `(n_channels, n_samples_downsampled)`.
        - fs_downsampled (int): Sampling frequency after downsampling (equals `desired_fs`).
        - tx_downsampled (ndarray): New time vector corresponding to the downsampled signal,
          with shape `(n_samples_downsampled,)`.
    """
    # 1) Filter the signal if downsampling is needed
    if desired_fs < fs:
        # Butterworth low-pass filter
        sos = sp.butter(8, desired_fs / 2, 'low', fs=fs, output='sos')
        tr = sp.sosfiltfilt(sos, tr, axis=-1)

    # 2) Resample
    tr_downsampled = librosa.resample(
        tr, axis=1, orig_sr=fs, target_sr=desired_fs, res_type='soxr_vhq')  # axis specifies the time axis
    fs_downsampled = desired_fs
    n_channels, n_samples = tr_downsampled.shape

    # 3) New time vector
    tx_downsampled = np.arange(n_samples) / fs_downsampled

    return tr_downsampled, fs_downsampled, tx_downsampled

# Transformations
def get_fx(trace: np.ndarray, nfft: int) -> np.ndarray:
    """
    Apply a fast Fourier transform (FFT) to each channel of the strain data matrix.

    Parameters
    ----------
    trace : np.ndarray
        A 2D array of shape (channel, time sample) containing the strain data in the spatio-temporal domain.
    nfft : int
        Number of time samples used for the FFT.

    Returns
    -------
    ndarray
        A 2D array of shape (channel, freq. sample) containing the strain data in the spatio-spectral domain.
    """

    fx = 2 * (abs(np.fft.fftshift(np.fft.fft(trace, nfft), axes=1)))
    fx /= nfft
    fx *= 10 ** 9
    return fx


def get_spectrogram(waveform: np.ndarray, fs: float, nfft: int = 128, overlap_pct: float = 0.8) -> Tuple[np.ndarray, np.ndarray, np.ndarray]:
    """
    Get the spectrogram of a single channel

    Parameters
    ----------
    waveform : np.ndarray
        Single channel temporal signal.
    fs : float
        The sampling frequency (Hz).
    nfft : int, optional
        Number of time samples used for the STFT. Default is 128.
    overlap_pct : float, optional
        Percentage of overlap in the spectrogram. Default is 0.8.

    Returns
    -------
    p : np.ndarray
        Spectrogram in dB scale (normalized by max).
    tt : np.ndarray
        Time vector.
    ff : ndarray
        Frequency vector.

    """
    spectrogram = np.abs(librosa.stft(
        y=waveform, n_fft=nfft,
        hop_length=int(np.floor(nfft * (1 - overlap_pct)))))

    # Axis
    height = spectrogram.shape[0]
    width = spectrogram.shape[1]

    tt = np.linspace(0, len(waveform)/fs, num=width)
    ff = np.linspace(0, fs / 2, num=height)
    p = 20 * np.log10(spectrogram / np.max(spectrogram))

    return p, tt, ff


def normalize_std(trace):
    """
    Normalize the input trace by its standard deviation.

    Parameters
    ----------
    trace : np.ndarray
        A 2D array of shape (channel, time sample) containing the strain data in the spatio-temporal domain.

    Returns
    -------
    np.ndarray
        A 2D array of shape (channel, time sample) containing the normalized strain data.
    """

    return trace / np.std(trace, axis=1, keepdims=True)


def normalize_median(trace):
    """
    Normalize the input trace by its median.

    Parameters
    ----------
    trace : np.ndarray
        A 2D array of shape (channel, time sample) containing the strain data in the spatio-temporal domain.

    Returns
    -------
    np.ndarray
        A 2D array of shape (channel, time sample) containing the normalized strain data.
    """

    return trace / np.median(trace, axis=1, keepdims=True)


# Filters
# f-k filters design functions
#TODO: uniformize and make a global function with choice of filter
@deprecation.deprecated(deprecated_in="0.1.0", removed_in="0.2.0", details="Use hybrid_filter_design instead")
def fk_filter_design_old(trace_shape, selected_channels, dx, fs, cs_min=1400, cp_min=1450, cp_max=3400, cs_max=3500, display_filter=False):
    # TODO: mark as deprecated, use hybrid_filter_design instead
    """
    Designs a f-k filter for DAS strain data
    Keeps by default data with propagation speed [1450-3400] m/s

    The transition band is inspired and adapted from Yi Lin's matlab fk function
    https://github.com/nicklinyi/seismic_utils/blob/master/fkfilter.m

    Parameters
    ----------
    trace_shape : tuple
        A tuple with the dimensions of the strain data in the spatio-temporal domain such as
        trace_shape = (trace.shape[0], trace.shape[1]) where dimensions are [channel x time sample].
    selected_channels : list
        A list of the selected channels number [start, end, step].
    dx : float
        Channel spacing (m).
    fs : float
        Sampling frequency (Hz).
    cs_min : float, optional
        Minimum selected sound speeds for the f-k passband filtering (m/s). Default is 1400 m/s.
    cp_min : float, optional
        Minimum selected sound speed for the f-k stopband filtering, values should frame [c_min and c_max] (m/s).
        Default is 1450 m/s.
    cp_max : float, optional
        Maximum selected sound speeds for the f-k passband filtering (m/s). Default is 3400 m/s.
    cs_max : float, optional
        Maximum selected sound speed for the f-k stopband filtering, values should frame [c_min and c_max] (m/s).
        Default is 3500 m/s.

    Returns
    -------
    fk_filter_matrix : ndarray
        A [channel x time sample] numpy array containing the f-k-filter.

    """

    # Note that the chosen ChannelStep limits the bandwidth frequency obtained with fmax = 1500/ChannelStep*dx

    # Get the dimensions of the trace data
    nnx, nns = trace_shape

    # Define frequency and wavenumber axes
    freq = np.fft.fftshift(np.fft.fftfreq(nns, d=1 / fs))
    knum = np.fft.fftshift(np.fft.fftfreq(nnx, d=selected_channels[2] * dx))

    # Supress/hide the warning
    np.seterr(invalid='ignore')

    # Create the filter
    # Wave speed is the ratio between the frequency and the wavenumber
    fk_filter_matrix = np.ndarray(shape=(len(knum), len(freq)), dtype=float, order='F')

    # Going through wavenumbers
    for i in range(len(knum)):
        # Taking care of very small wavenumber to avoid 0 division
        if abs(knum[i]) < 0.005:
            fk_filter_matrix[i, :] = np.zeros(shape=[len(freq)], dtype=float, order='F')
        else:
            filter_line = np.ones(shape=[len(freq)], dtype=float, order='F')
            speed = abs(freq / knum[i])

            # Filter transition band, ramping up from cs_min to cp_min
            selected_speed_mask = ((speed >= cs_min) & (speed <= cp_min))
            filter_line[selected_speed_mask] = np.sin(0.5 * np.pi *
                                                      (speed[selected_speed_mask] - cs_min) / (cp_min - cs_min))
            # Filter transition band, going down from cp_max to cs_max
            selected_speed_mask = ((speed >= cp_max) & (speed <= cs_max))
            filter_line[selected_speed_mask] = 1 - np.sin(0.5 * np.pi *
                                                          (speed[selected_speed_mask] - cp_max) / (cs_max - cp_max))
            # Stopband
            filter_line[speed >= cs_max] = 0
            filter_line[speed < cs_min] = 0

            # Fill the filter matrix
            fk_filter_matrix[i, :] = filter_line
    
    if display_filter: 
        import matplotlib.pyplot as plt
        import matplotlib.gridspec as gridspec

        # Context manager for the plot (to avoid changing the global settings)
        with plt.rc_context():
            # Change the font sizes for plots (if needed)
            # plt.rc('font', size=20) 
            # plt.rc('xtick', labelsize=16)  
            # plt.rc('ytick', labelsize=16)

            fig = plt.figure(figsize=(18, 10))
            gs = gridspec.GridSpec(2, 2, width_ratios=[5, 1], height_ratios=[6, 2])

            # Matrix display
            ax1 = plt.subplot(gs[0])
            ax1.imshow(fk_filter_matrix, extent=[min(freq), max(freq), min(knum), max(knum)], aspect='auto', origin='lower')
            ax1.hlines(knum[len(knum)//2 + 420], min(freq), max(freq), color='tab:orange', lw=2, ls=':')
            ax1.vlines(freq[len(freq)//2 + 1500], min(knum), max(knum), color='tab:blue', lw=2, ls=':')
            # colorbar
            # cbar = plt.colorbar(ax1.imshow(fk_filter_matrix, extent=[min(freq), max(freq), min(knum), max(knum)], aspect='auto', origin='lower'))
            ax1.set_ylabel('k [m$^{-1}$]')
            ax1.set_xlabel('f [Hz]')
            
            # Frequency slice display
            ax2 = plt.subplot(gs[2], sharex=ax1)
            ax2.plot(freq, fk_filter_matrix[len(knum)//2 + 420, :], lw=3, color='tab:orange')
            ax2.set_xlabel('f [Hz]')
            ax2.set_ylabel('Gain []')
            ax2.set_xlim([min(freq), max(freq)])
            ax2.grid()

            # Wavenumber slice display
            ax3 = plt.subplot(gs[1], sharey=ax1)
            ax3.plot(fk_filter_matrix[:, len(freq)//2 + 1500], knum, lw=3, color='tab:blue')
            ax3.set_xlabel('Gain []')
            ax3.set_ylabel('k [m$^{-1}$]')
            ax3.yaxis.set_label_position("right")
            ax3.set_ylim([min(knum), max(knum)])
            ax3.invert_xaxis()
            ax3.yaxis.tick_right()
            ax3.grid()
            plt.tight_layout()
            plt.show()

    return fk_filter_matrix


def fk_filter_design(trace_shape, selected_channels, dx, fs, cs_min=1400, cp_min=1450, cp_max=3400, cs_max=3500, display_filter=False):
    """
    Designs a f-k filter for DAS strain data
    Keeps by default data with propagation speed [1450-3400] m/s

    The transition band is inspired and adapted from Yi Lin's matlab fk function
    https://github.com/nicklinyi/seismic_utils/blob/master/fkfilter.m

    Parameters
    ----------
    trace_shape : tuple
        A tuple with the dimensions of the strain data in the spatio-temporal domain such as
        trace_shape = (trace.shape[0], trace.shape[1]) where dimensions are [channel x time sample].
    selected_channels : list
        A list of the selected channels number [start, end, step].
    dx : float
        Channel spacing (m).
    fs : float
        Sampling frequency (Hz).
    cs_min : float, optional
        Minimum selected sound speeds for the f-k passband filtering (m/s). Default is 1400 m/s.
    cp_min : float, optional
        Minimum selected sound speed for the f-k stopband filtering, values should frame [c_min and c_max] (m/s).
        Default is 1450 m/s.
    cp_max : float, optional
        Maximum selected sound speeds for the f-k passband filtering (m/s). Default is 3400 m/s.
    cs_max : float, optional
        Maximum selected sound speed for the f-k stopband filtering, values should frame [c_min and c_max] (m/s).
        Default is 3500 m/s.

    Returns
    -------
    fk_filter_matrix : ndarray
        A [channel x time sample] numpy array containing the f-k-filter.

    """

    # Note that the chosen ChannelStep limits the bandwidth frequency obtained with fmax = 1500/ChannelStep*dx

    # Get the dimensions of the trace data
    nnx, nns = trace_shape

    # Define frequency and wavenumber axes
    freq = np.fft.fftshift(np.fft.fftfreq(nns, d=1 / fs))
    knum = np.fft.fftshift(np.fft.fftfreq(nnx, d=selected_channels[2] * dx))

    # Create the filter
    # Wave speed is the ratio between the frequency and the wavenumber
    fk_filter_matrix = np.ndarray(shape=(len(knum), len(freq)), dtype=float, order='F')

    # Going through wavenumbers
    for i in range(len(knum)):
        # Filter transition bands, ramping up from cs_min to cp_min
        fs_min = knum[i] * cs_min
        fp_min = knum[i] * cp_min

        fp_max = knum[i] * cp_max
        fs_max = knum[i] * cs_max

        filter_line = np.ones(shape=[len(freq)], dtype=float, order='F')

        if fs_min != fp_min:
            # Filter transition band, ramping up from cs_min to cp_min
            selected_speed_mask = ((freq >= fs_min) & (freq <= fp_min))
            filter_line[selected_speed_mask] = np.sin(0.5 * np.pi *
                                                        (freq[selected_speed_mask] - fs_min) / (fp_min - fs_min))
        if fs_max != fp_max:
            # Filter transition band, going down from cp_max to cs_max
            selected_speed_mask = ((freq >= fp_max) & (freq <= fs_max))
            filter_line[selected_speed_mask] = np.cos(0.5 * np.pi *
                                                            (freq[selected_speed_mask] - fp_max) / (fs_max - fp_max))
        # Stopband
        filter_line[freq >= fs_max] = 0
        filter_line[freq < fs_min] = 0

        # Fill the filter matrix
        fk_filter_matrix[i, :] = filter_line

    fk_filter_matrix += np.flipud(fk_filter_matrix)
    fk_filter_matrix += np.fliplr(fk_filter_matrix)
    
    if display_filter: 
        import matplotlib.pyplot as plt
        import matplotlib.gridspec as gridspec

        # Context manager for the plot (to avoid changing the global settings)
        with plt.rc_context():
            # Change the font sizes for plots (if needed)
            # plt.rc('font', size=20) 
            # plt.rc('xtick', labelsize=16)  
            # plt.rc('ytick', labelsize=16)

            fig = plt.figure(figsize=(18, 10))
            gs = gridspec.GridSpec(2, 2, width_ratios=[5, 1], height_ratios=[6, 2])

            # Matrix display
            ax1 = plt.subplot(gs[0])
            ax1.imshow(fk_filter_matrix, extent=[min(freq), max(freq), min(knum), max(knum)], aspect='auto', origin='lower')
            ax1.hlines(knum[len(knum)//2 + 420], min(freq), max(freq), color='tab:orange', lw=2, ls=':')
            ax1.vlines(freq[len(freq)//2 + 100], min(knum), max(knum), color='tab:blue', lw=2, ls=':')
            # colorbar
            # cbar = plt.colorbar(ax1.imshow(fk_filter_matrix, extent=[min(freq), max(freq), min(knum), max(knum)], aspect='auto', origin='lower'))
            ax1.set_ylabel('k [m$^{-1}$]')
            ax1.set_xlabel('f [Hz]')
            
            # Frequency slice display
            ax2 = plt.subplot(gs[2], sharex=ax1)
            ax2.plot(freq, fk_filter_matrix[len(knum)//2 + 420, :], lw=3, color='tab:orange')
            ax2.set_xlabel('f [Hz]')
            ax2.set_ylabel('Gain []')
            ax2.set_xlim([min(freq), max(freq)])
            ax2.grid()

            # Wavenumber slice display
            ax3 = plt.subplot(gs[1], sharey=ax1)
            ax3.plot(fk_filter_matrix[:, len(freq)//2 + 100], knum, lw=3, color='tab:blue')
            ax3.set_xlabel('Gain []')
            ax3.set_ylabel('k [m$^{-1}$]')
            ax3.yaxis.set_label_position("right")
            ax3.set_ylim([min(knum), max(knum)])
            ax3.invert_xaxis()
            ax3.yaxis.tick_right()
            ax3.grid()
            plt.tight_layout()
            plt.show()

    return fk_filter_matrix


# Infinite wave speed filter, sine tapers
def hybrid_filter_design(trace_shape, selected_channels, dx, fs, cs_min=1400., cp_min=1450., fmin=15., fmax=25., display_filter=False):
    """Designs an infinite wave speed bandpass f-k hybrid filter for DAS strain data
        Keeps by default data with propagation speed above 1450 m/s between [15 - 25] Hz (designed for fin whales)

    Parameters
    ----------
    trace_shape : tuple
        tuple with the dimensions of the strain data in the spatio-temporal domain such as trace_shape = (trace.shape[0], trace.shape[1]) where dimensions are [channel x time sample]
    selected_channels : list
        list of the selected channels number  [start, end, step]
    dx : float
        channel spacing (m)
    fs : float
        sampling frequency (Hz)
    cs_min : float, optional
        lower minimum selected sound speeds for the f-k highpass filtering (m/s), by default 1400 m/s
    cp_min : float, optional
        higher minimum selected sound speed for the f-k highpass filtering, by default 1450 m/s
    fmin : float, optional
        minimum frequency for the passband, by default 15
    fmax : float, optional
        maximum frequency for the passband, by default 25
    display_filter : bool, optional
        option for filter display, by default False

    Returns
    -------
    fk_filter_matrix : array-like
        [channel x time sample] a scipy sparse array containing the f-k-filter
    """    

    # Note that the chosen ChannelStep limits the bandwidth frequency obtained with fmax = 1500/ChannelStep*dx
    # Get the dimensions of the trace data
    nnx, nns = trace_shape

    # Define frequency and wavenumber axes
    freq = np.fft.fftshift(np.fft.fftfreq(nns, d=1 / fs))
    knum = np.fft.fftshift(np.fft.fftfreq(nnx, d=selected_channels[2] * dx))

    # 1st step: frequency bandpass filtering
    H = np.zeros_like(freq)
    # set the width of the frequency range tapers
    df_taper = 4 # Hz
    # Apply it to the frequencies of interest
    fpmax = fmax + df_taper
    fpmin = fmin - df_taper
    # Find the corresponding indexes
    fmin_idx = np.argmax(freq >= fpmin)
    fmax_idx = np.argmax(freq >= fpmax)

    # Filter transition band, ramping up from fpmin to fmin
    rup_mask = ((freq >= fpmin) & (freq <= fmin))
    H[rup_mask] = np.sin(0.5 * np.pi * (freq[rup_mask] - fpmin) / (fmin - fpmin))
    # Filter passband
    H[(freq >= fmin) & (freq <= fmax)] = 1
    # Filter transition band, ramping down from fmax to fpmax
    rdo_mask = ((freq >= fmax) & (freq <= fpmax))
    H[rdo_mask] = np.cos(0.5 * np.pi * (freq[rdo_mask] - fmax) / (fmax - fpmax))

    # Replicate the bandpass frequency response along the k-axis to initialize the filter
    fk_filter_matrix = np.tile(H, (len(knum), 1))
    
    # 2nd step: filtering waves whose speeds are below cmin, with a taper between csmin and cpmin
    # Going through frequencies between the considered range of the bandpass filter
    for i in range(fmin_idx, fmax_idx):
        # Initiating filter column to zeros
        filter_col = np.zeros_like(knum)

        # Filter transition bands, ramping up from cs_min to cp_min
        ks = freq[i] / cs_min
        kp = freq[i] / cp_min
        
        # Avoid zero division
        if ks != kp:
            # f+ k+ quadrant                                             
            selected_k_mask = ((knum >= -ks) & (knum <= -kp))
            filter_col[selected_k_mask] = -np.sin(0.5 * np.pi * (knum[selected_k_mask] + ks) / (kp - ks))

            # f+ k- quadrant
            selected_k_mask = ((-knum >= -ks) & (-knum <= -kp))
            filter_col[selected_k_mask] = np.sin(0.5 * np.pi * (knum[selected_k_mask] - ks) / (kp - ks))

        # Passband
        # Positive frequencies (kp is positive):
        filter_col[(knum < kp) & (knum > -kp)] = 1

        # Fill the filter matrix by multiplication 
        fk_filter_matrix[:, i] *= filter_col 

    # Symmetrize the filter
    fk_filter_matrix += np.fliplr(fk_filter_matrix)

    # Filter display, optional
    if display_filter: 
        import matplotlib.pyplot as plt
        import matplotlib.gridspec as gridspec

        # Context manager for the plot (to avoid changing the global settings)
        with plt.rc_context():
            # Change the font sizes for plots (if needed)
            # plt.rc('font', size=20) 
            # plt.rc('xtick', labelsize=16)  
            # plt.rc('ytick', labelsize=16)

            fig = plt.figure(figsize=(18, 10))
            gs = gridspec.GridSpec(2, 2, width_ratios=[5, 1], height_ratios=[6, 2])

            ax1 = plt.subplot(gs[0])
            ax1.imshow(fk_filter_matrix, extent=[min(freq), max(freq), min(knum), max(knum)], aspect='auto')
            ax1.set_ylabel('k [m$^{-1}$]')
            ax1.set_xlabel('f [Hz]')
            
            ax2 = plt.subplot(gs[2], sharex=ax1)
            ax2.plot(freq, fk_filter_matrix[len(knum)//2, :], lw=3)
            ax2.set_xlabel('f [Hz]')
            ax2.set_ylabel('Gain []')
            ax2.set_xlim([min(freq), max(freq)])
            ax2.grid()

            ax3 = plt.subplot(gs[1], sharey=ax1)
            ax3.plot(fk_filter_matrix[:, fmin_idx + 250], knum, lw=3)
            ax3.set_xlabel('Gain []')
            ax3.set_ylabel('k [m$^{-1}$]')
            ax3.yaxis.set_label_position("right")
            ax3.set_ylim([min(knum), max(knum)])
            ax3.invert_xaxis()
            ax3.yaxis.tick_right()
            ax3.grid()
            plt.tight_layout()
            plt.show()

    return sparse.COO.from_numpy(fk_filter_matrix)


# Non-infinite wave speed filter, sine tapers
def hybrid_ninf_filter_design(trace_shape, selected_channels, dx, fs, cs_min=1400., cp_min=1450., cp_max=3400, cs_max=3500, fmin=15., fmax=25., display_filter=False):
    """Designs a bandpass f-k hybrid filter for DAS strain data
        Keeps by default data with propagation speed above 1450 m/s between [15 - 25] Hz (designed for fin whales)

    Parameters
    ----------
    trace_shape : tuple
        tuple with the dimensions of the strain data in the spatio-temporal domain such as trace_shape = (trace.shape[0], trace.shape[1]) where dimensions are [channel x time sample]
    selected_channels : list
        list of the selected channels number  [start, end, step]
    dx : float
        channel spacing (m)
    fs : float
        sampling frequency (Hz)
    cs_min : float, optional
        lower minimum selected sound speeds for the f-k highpass filtering (m/s), by default 1400 m/s
    cp_min : float, optional
        higher minimum selected sound speed for the f-k highpass filtering, by default 1450 m/s
    fmin : float, optional
        minimum frequency for the passband, by default 15
    fmax : float, optional
        maximum frequency for the passband, by default 25
    display_filter : bool, optional
        option for filter display, by default False

    Returns
    -------
    fk_filter_matrix : array-like
        [channel x time sample] a scipy sparse array containing the f-k-filter
    """    

    # Note that the chosen ChannelStep limits the bandwidth frequency obtained with fmax = 1500/ChannelStep*dx
    # Get the dimensions of the trace data
    nnx, nns = trace_shape

    # Define frequency and wavenumber axes
    freq = np.fft.fftshift(np.fft.fftfreq(nns, d=1 / fs))
    knum = np.fft.fftshift(np.fft.fftfreq(nnx, d=selected_channels[2] * dx))

    # Replace the sine/cosine tapers by butterworth filters
    b, a = sp.butter(8, [fmin/(fs/2), fmax/(fs/2)], 'bp')
    H = np.concatenate((np.zeros(len(freq)//2), np.abs(sp.freqz(b, a, worN=len(freq)//2)[1]) ** 2))

    # 1st step: frequency bandpass filtering
    # H = np.zeros_like(freq)
    # set the width of the frequency range tapers, since butterworth filters are smooth
    df_taper = 14 # Hz
    # Apply it to the frequencies of interest
    fpmax = fmax + df_taper
    fpmin = fmin - df_taper
    # Find the corresponding indexes
    fmin_idx = np.argmax(freq >= fpmin)
    fmax_idx = np.argmax(freq >= fpmax)

    # Filter transition band, ramping up from fpmin to fmin, replaced by butterworth filter
    # rup_mask = ((freq >= fpmin) & (freq <= fmin))
    # H[rup_mask] = np.sin(0.5 * np.pi * (freq[rup_mask] - fpmin) / (fmin - fpmin))
    # # Filter passband
    # H[(freq >= fmin) & (freq <= fmax)] = 1
    # # Filter transition band, ramping down from fmax to fpmax
    # rdo_mask = ((freq >= fmax) & (freq <= fpmax))
    # H[rdo_mask] = np.cos(0.5 * np.pi * (freq[rdo_mask] - fmax) / (fmax - fpmax))

    # Replicate the bandpass frequency response along the k-axis to initialize the filter
    fk_filter_matrix = np.tile(H, (len(knum), 1))

    # 2nd step: filtering waves whose speeds are below cmin, with a taper between csmin and cpmin
    # Going through frequencies between the considered range of the bandpass filter
    for i in range(fmin_idx, fmax_idx):
        # Initiating filter column to zeros
        filter_col = np.zeros_like(knum)

        # Filter transition bands, ramping up from cs_min to cp_min
        ks_min = freq[i] / cs_max
        kp_min = freq[i] / cp_max

        ks_max = freq[i] / cs_min
        kp_max = freq[i] / cp_min

        # Avoid zero division
        if ks_min != kp_min:
            # f+ k+ quadrant ramp up
            selected_k_mask = ((knum >= ks_min) & (knum <= kp_min))
            filter_col[selected_k_mask] = np.sin(0.5 * np.pi * (knum[selected_k_mask] - ks_min) / (kp_min - ks_min))
        if ks_max != kp_max:
            # f+ k- quadrant ramp down
            selected_k_mask = ((knum >= kp_max) & (knum <= ks_max))
            filter_col[selected_k_mask] = -np.sin(0.5 * np.pi * (knum[selected_k_mask] - ks_max) / (ks_max - kp_max))

        # Passband
        # Positive frequencies (kp_min is positive):
        filter_col[(knum > kp_min) & (knum < kp_max)] = 1

        # Fill the filter matrix by multiplication 
        fk_filter_matrix[:, i] *= filter_col 

    # Symmetrize the filter
    fk_filter_matrix += np.fliplr(fk_filter_matrix)
    fk_filter_matrix += np.flipud(fk_filter_matrix)

    # Filter display, optional
    if display_filter: 
        import matplotlib.pyplot as plt
        import matplotlib.gridspec as gridspec

        # Context manager for the plot (to avoid changing the global settings)
        with plt.rc_context():
            # Change the font sizes for plots (if needed)
            # plt.rc('font', size=20) 
            # plt.rc('xtick', labelsize=16)  
            # plt.rc('ytick', labelsize=16)

            fig = plt.figure(figsize=(18, 10))
            gs = gridspec.GridSpec(2, 2, width_ratios=[5, 1], height_ratios=[6, 2])

            # Matrix display
            ax1 = plt.subplot(gs[0])
            ax1.imshow(fk_filter_matrix, extent=[min(freq), max(freq), min(knum), max(knum)], aspect='auto', origin='lower')
            ax1.hlines(knum[len(knum)//2 + 420], min(freq), max(freq), color='tab:orange', lw=2, ls=':')
            ax1.vlines(freq[len(freq)//2 + 1500], min(knum), max(knum), color='tab:blue', lw=2, ls=':')
            # colorbar
            # cbar = plt.colorbar(ax1.imshow(fk_filter_matrix, extent=[min(freq), max(freq), min(knum), max(knum)], aspect='auto', origin='lower'))
            ax1.set_ylabel('k [m$^{-1}$]')
            ax1.set_xlabel('f [Hz]')
            
            # Frequency slice display
            ax2 = plt.subplot(gs[2], sharex=ax1)
            ax2.plot(freq, fk_filter_matrix[len(knum)//2 + 420, :], lw=3, color='tab:orange')
            ax2.set_xlabel('f [Hz]')
            ax2.set_ylabel('Gain []')
            ax2.set_xlim([min(freq), max(freq)])
            ax2.grid()

            # Wavenumber slice display
            ax3 = plt.subplot(gs[1], sharey=ax1)
            ax3.plot(fk_filter_matrix[:, len(freq)//2 + 1500], knum, lw=3, color='tab:blue')
            ax3.set_xlabel('Gain []')
            ax3.set_ylabel('k [m$^{-1}$]')
            ax3.yaxis.set_label_position("right")
            ax3.set_ylim([min(knum), max(knum)])
            ax3.invert_xaxis()
            ax3.yaxis.tick_right()
            ax3.grid()
            plt.tight_layout()
            plt.show()
            
    return sparse.COO.from_numpy(fk_filter_matrix)


# Infinite wave speed filter, gaussian tapers
def hybrid_gs_filter_design(trace_shape, selected_channels, dx, fs, cs_min=1400., cp_min=1450., fmin=15., fmax=25., display_filter=False):
    """Designs a bandpass f-k hybrid filter for DAS strain data
        Keeps by default data with propagation speed above 1450 m/s between [15 - 25] Hz (designed for fin whales)

    Parameters
    ----------
    trace_shape : tuple
        tuple with the dimensions of the strain data in the spatio-temporal domain such as trace_shape = (trace.shape[0], trace.shape[1]) where dimensions are [channel x time sample]
    selected_channels : list
        list of the selected channels number  [start, end, step]
    dx : float
        channel spacing (m)
    fs : float
        sampling frequency (Hz)
    cs_min : float, optional
        lower minimum selected sound speeds for the f-k highpass filtering (m/s), by default 1400 m/s
    cp_min : float, optional
        higher minimum selected sound speed for the f-k highpass filtering, by default 1450 m/s
    fmin : float, optional
        minimum frequency for the passband, by default 15
    fmax : float, optional
        maximum frequency for the passband, by default 25
    display_filter : bool, optional
        option for filter display, by default False

    Returns
    -------
    fk_filter_matrix : array-like
        [channel x time sample] a scipy sparse array containing the f-k-filter
    """    

    # Note that the chosen ChannelStep limits the bandwidth frequency obtained with fmax = 1500/ChannelStep*dx
    # Get the dimensions of the trace data
    nnx, nns = trace_shape

    # Define frequency and wavenumber axes
    freq = np.fft.fftshift(np.fft.fftfreq(nns, d=1 / fs))
    knum = np.fft.fftshift(np.fft.fftfreq(nnx, d=selected_channels[2] * dx))

    # 1st step: frequency bandpass filtering
    H = np.zeros_like(freq)
    # set the width of the frequency range tapers
    df_taper = 4 # Hz
    # Apply it to the frequencies of interest
    fpmax = fmax + df_taper
    fpmin = fmin - df_taper
    # Find the corresponding indexes
    fmin_idx = np.argmax(freq >= fpmin)
    fmax_idx = np.argmax(freq >= fpmax)

    # Filter passband
    H[(freq >= fmin) & (freq <= fmax)] = 1

    # Replicate the bandpass frequency response along the k-axis to initialize the filter
    fk_filter_matrix = np.tile(H, (len(knum), 1))
    
    # 2nd step: filtering waves whose speeds are below cmin, with a taper between csmin and cpmin
    # Going through frequencies between the considered range of the bandpass filter
    for i in range(fmin_idx, fmax_idx):
        # Initiating filter column to zeros
        filter_col = np.zeros_like(knum)

        # Filter transition bands, ramping up from cs_min to cp_min
        ks = freq[i] / cs_min
        kp = freq[i] / cp_min
        
        # Avoid zero division
        if ks != kp:
            # f+ k+ quadrant                                             
            selected_k_mask = ((knum >= -ks) & (knum <= -kp))

            # f+ k- quadrant
            selected_k_mask = ((-knum >= -ks) & (-knum <= -kp))

        # Passband
        # Positive frequencies (kp is positive):
        filter_col[(knum < kp) & (knum > -kp)] = 1

        # Fill the filter matrix by multiplication 
        fk_filter_matrix[:, i] *= filter_col 

    # Symmetrize the filter
    fk_filter_matrix += np.fliplr(fk_filter_matrix)
    fk_filter_matrix = ndimage.gaussian_filter(fk_filter_matrix, 20)

    # Filter display, optional
    if display_filter: 
        import matplotlib.pyplot as plt
        import matplotlib.gridspec as gridspec
        with plt.rc_context():
            # Change the font sizes for plots (if needed)
            # plt.rc('font', size=20) 
            # plt.rc('xtick', labelsize=16)  
            # plt.rc('ytick', labelsize=16)

            fig = plt.figure(figsize=(18, 10))
            gs = gridspec.GridSpec(2, 2, width_ratios=[5, 1], height_ratios=[6, 2])

            ax1 = plt.subplot(gs[0])
            ax1.imshow(fk_filter_matrix, extent=[min(freq), max(freq), min(knum), max(knum)], aspect='auto')
            ax1.set_ylabel('k [m$^{-1}$]')
            ax1.set_xlabel('f [Hz]')
            
            ax2 = plt.subplot(gs[2], sharex=ax1)
            ax2.plot(freq, fk_filter_matrix[len(knum)//2, :], lw=3)
            ax2.set_xlabel('f [Hz]')
            ax2.set_ylabel('Gain []')
            ax2.set_xlim([min(freq), max(freq)])
            ax2.grid()

            ax3 = plt.subplot(gs[1], sharey=ax1)
            ax3.plot(fk_filter_matrix[:, fmin_idx + 250], knum, lw=3)
            ax3.set_xlabel('Gain []')
            ax3.set_ylabel('k [m$^{-1}$]')
            ax3.yaxis.set_label_position("right")
            ax3.set_ylim([min(knum), max(knum)])
            ax3.invert_xaxis()
            ax3.yaxis.tick_right()
            ax3.grid()
            plt.tight_layout()
            plt.show()

    return sparse.COO.from_numpy(fk_filter_matrix)


# Non-infinite wave speed filter, gaussian tapers
def hybrid_ninf_gs_filter_design(trace_shape, selected_channels, dx, fs, fk_params, display_filter=False):
    """Designs a bandpass f-k hybrid filter for DAS strain data
        Keeps by default data with propagation speed above 1450 m/s between [15 - 25] Hz (designed for fin whales)

    Parameters
    ----------
    trace_shape : tuple
        tuple with the dimensions of the strain data in the spatio-temporal domain such as trace_shape = (trace.shape[0], trace.shape[1]) where dimensions are [channel x time sample]
    selected_channels : list
        list of the selected channels number  [start, end, step]
    dx : float
        channel spacing (m)
    fs : float
        sampling frequency (Hz)
    fk_params : dict
        dictionary containing the parameters for the f-k filter design
    display_filter : bool, optional
        option for filter display, by default False

    Returns
    -------
    fk_filter_matrix : array-like
        [channel x time sample] a scipy sparse array containing the f-k-filter
    """    

    # Note that the chosen ChannelStep limits the bandwidth frequency obtained with fmax = 1500/ChannelStep*dx
    # Get the dimensions of the trace data
    nnx, nns = trace_shape
    fmin = fk_params['fmin']
    fmax = fk_params['fmax']
    c_min = fk_params['c_min']
    c_max = fk_params['c_max']

    # Define frequency and wavenumber axes
    freq = np.fft.fftshift(np.fft.fftfreq(nns, d=1 / fs))
    knum = np.fft.fftshift(np.fft.fftfreq(nnx, d=selected_channels[2] * dx))

    # Find the corresponding indexes of the frequencies of interest
    fmin_idx = np.argmax(freq >= fmin)
    fmax_idx = np.argmax(freq >= fmax)

    # Initiate filter matrix
    fk_filter_matrix = np.zeros((len(knum), len(freq)))

    # 2nd step: filtering waves whose speeds are below cmin, with a taper between csmin and cpmin
    # Going through frequencies between the considered range of the bandpass filter
    for i in range(fmin_idx, fmax_idx):
        # Initiating filter column to zeros
        filter_col = np.zeros_like(knum)

        # Filter transition bands, ramping up from cs_min to cp_min
        kp_min = freq[i] / c_max
        kp_max = freq[i] / c_min

        # Passband
        # Positive frequencies (kp_min is positive):
        filter_col[(knum > kp_min) & (knum < kp_max)] = 1

        # Fill the filter matrix by multiplication 
        fk_filter_matrix[:, i] = filter_col

    # Apply a Gaussian filter to the filter matrix
    sub_matrix = fk_filter_matrix[len(knum)//2:len(knum), len(freq)//2:len(freq)]

    # Ensure the matrix is in float32 format for OpenCV
    sub_matrix = sub_matrix.astype(np.float32)

    # Apply Gaussian blur
    blurred_sub_matrix = cv2.GaussianBlur(sub_matrix, (0, 0), 40)

    # Replace the submatrix in the original matrix if needed
    fk_filter_matrix[len(knum)//2:len(knum), len(freq)//2:len(freq)] = blurred_sub_matrix

    # Symmetrize the filter
    fk_filter_matrix += np.fliplr(fk_filter_matrix)
    fk_filter_matrix += np.flipud(fk_filter_matrix)

    # Filter display, optional
    if display_filter: 
        import matplotlib.pyplot as plt
        import matplotlib.gridspec as gridspec

        # Context manager for the plot (to avoid changing the global settings)
        with plt.rc_context():
            # Change the font sizes for plots (if needed)
            # plt.rc('font', size=20) 
            # plt.rc('xtick', labelsize=16)  
            # plt.rc('ytick', labelsize=16)

            fig = plt.figure(figsize=(14.8, 8.8))
            gs = gridspec.GridSpec(2, 2, width_ratios=[5, 1], height_ratios=[6, 2])

            # Matrix display
            ax1 = plt.subplot(gs[0])
            ax1.imshow(fk_filter_matrix, extent=[min(freq), max(freq), min(knum), max(knum)], aspect='auto', origin='lower')
            ax1.hlines(knum[len(knum)//2 + 420], min(freq), max(freq), color='tab:orange', lw=4, ls=':')
            ax1.vlines(freq[len(freq)//2 + 1500], min(knum), max(knum), color='tab:blue', lw=4, ls=':')
            # colorbar
            # cbar = plt.colorbar(ax1.imshow(fk_filter_matrix, extent=[min(freq), max(freq), min(knum), max(knum)], aspect='auto', origin='lower'))
            ax1.set_ylabel('Wavenumber [m$^{-1}$]')
            # ax1.set_xlabel('Frequency [Hz]')
            
            # Frequency slice display
            ax2 = plt.subplot(gs[2], sharex=ax1)
            ax2.plot(freq, fk_filter_matrix[len(knum)//2 + 420, :], lw=3, color='tab:orange')
            ax2.set_xlabel('Frequency [Hz]')
            ax2.set_ylabel('Gain []')
            ax2.set_xlim([min(freq), max(freq)])
            ax2.grid()

            # Wavenumber slice display
            ax3 = plt.subplot(gs[1], sharey=ax1)
            ax3.plot(fk_filter_matrix[:, len(freq)//2 + 1500], knum, lw=3, color='tab:blue')
            ax3.set_xlabel('Gain []')
            ax3.set_ylabel('Wavenumber [m$^{-1}$]')
            ax3.yaxis.set_label_position("right")
            ax3.set_ylim([min(knum), max(knum)])
            ax3.invert_xaxis()
            ax3.yaxis.tick_right()
            ax3.grid()
            plt.tight_layout()
            plt.show()

    return sparse.COO.from_numpy(fk_filter_matrix)


def taper_data(trace):
    """
    Apply a Tukey window to each line (time series) of the input matrix.

    Parameters
    ----------
    trace : np.ndarray
        2D numpy array, where each column represents a time series.

    Returns
    -------
    np.ndarray
        Tapered matrix with the same shape as the input.
    """
    nt = trace.shape[1]
    # Change alpha to increase the tapering ratio
    trace *= sp.windows.tukey(nt, alpha=0.03)[np.newaxis, :]
    return trace


def taper_data2d(data, taper_type='tukey'):
    """
    Applies tapering (windowing) to the data in both space (channels) and time (samples) domains.

    Parameters
    ----------
    data : ndarray
        2D numpy array representing the spatio-temporal data with dimensions [channels x samples].
    taper_type : str, optional
        Type of tapering window to apply. Options are 'hanning', 'hamming', or 'tukey'. Default is 'tukey'.

    Returns
    -------
    tapered_data : ndarray
        The tapered data array with the same shape as input data.
    """
    
    # Get the shape of the data
    n_channels, n_samples = data.shape

    # Choose the taper window for space (channels) and time (samples)
    if taper_type == 'hanning':
        spatial_taper = np.hanning(n_channels)  # Hanning window for spatial dimension
        temporal_taper = np.hanning(n_samples)  # Hanning window for temporal dimension
    elif taper_type == 'hamming':
        spatial_taper = np.hamming(n_channels)  # Hamming window for spatial dimension
        temporal_taper = np.hamming(n_samples)  # Hamming window for temporal dimension
    elif taper_type == 'tukey':
        spatial_taper = sp.windows.tukey(n_channels, alpha=0.03)  # Tukey window for spatial dimension
        temporal_taper = sp.windows.tukey(n_samples, alpha=0.03)  # Tukey window for temporal dimension
    else:
        raise ValueError("Unsupported taper_type. Choose 'hanning', 'hamming', or 'tukey'.")

    # Apply the tapers
    tapered_data = data * spatial_taper[:, np.newaxis] * temporal_taper[np.newaxis, :]

    return tapered_data


def fk_filter_filt(trace, fk_filter_matrix, tapering=False):
    """
    Applies a pre-calculated f-k filter to DAS strain data.

    Parameters
    ----------
    trace : np.ndarray
        A [channel x time sample] nparray containing the strain data in the spatio-temporal domain.
    fk_filter_matrix : np.ndarray
        A [channel x time sample] nparray containing the f-k-filter.
    tapering : bool, optional
        Flag indicating whether to apply tapering to the data. Default is False.

    Returns
    -------
    np.ndarray
        A [channel x time sample] nparray containing the f-k-filtered strain data in the spatio-temporal domain.
    """

    if tapering:
        trace = taper_data(trace)

    # Calculate the frequency-wavenumber spectrum
    fk_trace = np.fft.fftshift(np.fft.fft2(trace))

    # Apply the filter
    fk_filtered_trace = fk_trace * fk_filter_matrix

    # Back to the t-x domain
    trace = np.fft.ifft2(np.fft.ifftshift(fk_filtered_trace))

    return trace.real

# TODO: transfer function from private branche using parallel fft 
def fk_filter_sparsefilt(trace, fk_filter_matrix, tapering=False):
    """
    Applies a pre-calculated f-k filter to DAS strain data

    Parameters
    ----------
    trace : np.ndarray
        A [channel x time sample] nparray containing the strain data in the spatio-temporal domain.
    fk_filter_matrix : np.ndarray
        A [channel x time sample] nparray containing the f-k-filter.

    Returns
    -------
    np.ndarray
        A [channel x time sample] nparray containing the f-k-filtered strain data in the spatio-temporal domain.
    """
    if tapering:
        trace = taper_data(trace)
    
    trace = np.asarray(trace, dtype=np.complex64)

    # Calculate the frequency-wavenumber spectrum
    fk_trace = np.fft.fftshift(sfft.fft2(trace, workers=-1))

    # Apply the filter
    fk_filtered_trace = fk_trace * fk_filter_matrix

    if isinstance(fk_filtered_trace, sparse.COO):
        # Convert the sparse matrix to a dense format
        fk_filtered_trace = fk_filtered_trace.todense()
    # Back to the t-x domain
<<<<<<< HEAD
    trace = np.fft.ifft2(np.fft.ifftshift(fk_filtered_trace))
=======
    trace = sfft.ifft2(np.fft.ifftshift(fk_filtered_trace), workers=-1)
>>>>>>> 24d99886

    return trace.real


def butterworth_filter(filterspec, fs):
    """
    Designs and applies a Butterworth filter.

    Parameters:
    ----------
    filterspec : tuple
        A tuple containing the filter order, critical frequency, and filter type.
    fs : float
        The sampling frequency.

    Returns:
    -------
    filter_sos : np.ndarray
        The second-order sections (SOS) representation of the Butterworth filter.

    Notes:
    ------
    The Butterworth filter is designed using the scipy.signal.butter function.

    Example:
    --------
    filter_order = 4
    filter_critical_freq = 1000
    filter_type_str = 'lowpass'
    filterspec = (filter_order, filter_critical_freq, filter_type_str)
    fs = 44100

    filter_sos = butterworth_filter(filterspec, fs)
    trace_filtered = sp.sosfiltfilt(filter_sos, trace_original, axis=1)
    """

    filter_order, filter_critical_freq, filter_type_str = filterspec
    # Build a filter of the desired type
    wn = np.array(filter_critical_freq) / (fs / 2)  # convert to angular frequency

    filter_sos = sp.butter(filter_order, wn, btype=filter_type_str, output='sos')

    return filter_sos


def instant_freq(channel, fs):
    """Compute the instantaneous frequency

    Parameters
    ----------
    channel : np.ndarray
        1D time series channel trace
    fs : float
        sampling frequency

    Returns
    -------
    np.ndarray
        instantaneous frequency along time[1:]
    """    
    # Compute the instantaneous frequency
    fi = np.diff(np.unwrap(np.angle(sp.hilbert(channel)))) / (2.0 * np.pi) * fs
    # Sliding window filtering to smooth out the fi
    # window_size = 50
    # ffi = np.convolve(fi, np.ones(window_size)/window_size, mode='same')
    # Compute the instantaneous median frequency
    # f, t, Zxx = sp.spectrogram(channel, fs, nperseg=140, noverlap=0.99)
    # cumulative_sum = np.cumsum(Zxx, axis=0)
    # Find the index corresponding to the median frequency at each time point
    # median_index = np.argmax(cumulative_sum >= 0.5 * cumulative_sum[-1], axis=0)
    # fm = f[median_index]
    return fi #, ffi, t, fm


def bp_filt(data,fs,fmin,fmax):
    """bp_filt - perform bandpass filtering on an array of DAS data

    Parameters
    ----------
    data : array-like
        array containing wave signal from DAS data
    fs : float
        sampling frequency
    fmin : float    
        minimum frequency for the passband
    fmax : float
        maximum frequency for the passband

    Returns
    -------
    tr_filt : array-like
        bandpass filtered data
    """
    b, a = sp.butter(8, [fmin/(fs/2), fmax/(fs/2)], 'bp')
    tr_filt = sp.filtfilt(b, a, data, axis=1)
    return tr_filt


def fk_filt(data,tint,fs,xint,dx,c_min,c_max, display_filter=False):
    """fk_filt - perform fk filtering on an array of DAS data   

    Parameters
    ----------
    data : array-like
        array containing wave signal from DAS data
    tint : float
        decimation time interval between considered samples
    fs : float
        sampling frequency
    xint : float
        decimation space interval between considered samples
    dx : float
        spatial resolution
    c_min : float
        minimum phase speed for the pass-band filter in f-k domain
    c_max : float
        maximum phase speed for the pass-band filter in f-k domain

    Returns
    -------
    f : array-like
        vector of frequencies

    k : array-like
        vector of wavenumbers   
    g : array-like
        2D designed gaussian filter
    data_fft_g: array-like
        2D Fourier transformed data, filtered by g
    data_g.real: array-like
        Real value of spatiotemporal filtered data
    """    

    # Perform 2D Fourier Transform on the detrended input data
    data_fft = np.fft.fft2(data)
    # Make freq and wavenum vectors
    nx = data_fft.shape[0]
    ns = data_fft.shape[1]
    f = fftshift(fftfreq(ns, d = tint/fs))
    k = fftshift(fftfreq(nx, d = xint*dx))
    ff,kk = np.meshgrid(f,k)

    #  Define a filter in the f-k domain
    # Soundwaves have f/k = c so f = k*c

    g = 1.0*((ff < kk*c_min) & (ff < -kk*c_min))
    g2 = 1.0*((ff < kk*c_max) & (ff < -kk*c_max))

    # Symmetrize the filter
    g += np.fliplr(g)
    # g2 += np.fliplr(g2)
    g -= g2 + np.fliplr(g2) # combine to have g = g - g2
    
    # Apply Gaussian filter to the f-k filter
    # Tuning the standard deviation of the filter can improve computational efficiency
    # Use a gaussian filter from openCV
    g = cv2.GaussianBlur(g, (0, 0), 60)
    # g = ndimage.gaussian_filter(g, 20)
    # epsilon = 0.0001
    # g = np.exp (-epsilon*( ff-kk*c)**2 )

    # Normalize the filter to values between 0 and 1
    g = (g - np.min(g)) / (np.max(g) - np.min(g))

    # Apply the filter to the 2D Fourier-transformed data
    data_fft_g = fftshift(data_fft) * g
    # Perform inverse Fourier Transform to obtain the filtered data in t-x domain
    data_g = ifft2(ifftshift(data_fft_g))
    
    # return f, k, g, data_fft_g, data_g.real

    # Filter display, optional
    if display_filter: 
        import matplotlib.pyplot as plt
        import matplotlib.gridspec as gridspec

        # Context manager for the plot (to avoid changing the global settings)
        with plt.rc_context():
            # Change the font sizes for plots (if needed)
            # plt.rc('font', size=20) 
            # plt.rc('xtick', labelsize=16)  
            # plt.rc('ytick', labelsize=16)

            fig = plt.figure(figsize=(18, 10))
            gs = gridspec.GridSpec(2, 2, width_ratios=[5, 1], height_ratios=[6, 2])

            # Matrix display
            ax1 = plt.subplot(gs[0])
            ax1.imshow(g, extent=[min(f), max(f), min(k), max(k)], aspect='auto', origin='lower')
            ax1.hlines(k[len(k)//2 + 420], min(f), max(f), color='tab:orange', lw=2, ls=':')
            ax1.vlines(f[len(f)//2 + 1500], min(k), max(k), color='tab:blue', lw=2, ls=':')
            # colorbar
            # cbar = plt.colorbar(ax1.imshow(fk_filter_matrix, extent=[min(freq), max(freq), min(knum), max(knum)], aspect='auto', origin='lower'))
            ax1.set_ylabel('k [m$^{-1}$]')
            ax1.set_xlabel('f [Hz]')
            
            # Frequency slice display
            ax2 = plt.subplot(gs[2], sharex=ax1)
            ax2.plot(f, g[len(k)//2 + 420, :], lw=3, color='tab:orange')
            ax2.set_xlabel('f [Hz]')
            ax2.set_ylabel('Gain []')
            ax2.set_xlim([min(f), max(f)])
            ax2.grid()

            # Wavenumber slice display
            ax3 = plt.subplot(gs[1], sharey=ax1)
            ax3.plot(g[:, len(f)//2 + 1500], k, lw=3, color='tab:blue')
            ax3.set_xlabel('Gain []')
            ax3.set_ylabel('k [m$^{-1}$]')
            ax3.yaxis.set_label_position("right")
            ax3.set_ylim([min(k), max(k)])
            ax3.invert_xaxis()
            ax3.yaxis.tick_right()
            ax3.grid()
            plt.tight_layout()
            plt.show()

    return data_g.real


def snr_tr_array(trace):
    """Calculate the 2D Signal-to-Noise Ratio (SNR) array for a given input trace.

    This function computes the SNR for each element in the input 2D trace array. The SNR
    is calculated as the ratio of the square of the trace values to the square of the
    standard deviation of the trace along the second axis (time).

    Parameters
    ----------
    trace : numpy.ndarray
        The input 2D trace array for which the SNR is to be calculated.

    Returns
    -------
    numpy.ndarray
        A 2D array containing the Signal-to-Noise Ratio (SNR) values for each element
        in the input trace.
    """
    return 10 * np.log10(abs(sp.hilbert(trace, axis=1)) ** 2 / np.std(trace, axis=1, keepdims=True) ** 2)


def calc_snr_median(trace):
    """Calculate the Signal-to-Noise Ratio (SNR) for a given input trace.

    This function computes the SNR for the input trace. The SNR is calculated as the ratio of the square of the envelope of the trace to the square of the median of the trace.

    Parameters
    ----------
    trace : np.ndarray
        The input trace for which the SNR is to be calculated.

    Returns
    -------
    np.ndarray
        The Signal-to-Noise Ratio (SNR) value for the input trace.
    """

    envelope = abs(sp.hilbert(trace, axis=1))
    return 10 * np.log10(envelope ** 2 / np.median(envelope, axis=1, keepdims=True) ** 2)


def moving_average(signal, window_size):
    return np.convolve(signal, np.ones(window_size) / window_size, mode='same')


def moving_average_matrix(matrix, window_size):
    return np.array([moving_average(matrix[i, :], window_size) for i in range(matrix.shape[0])])<|MERGE_RESOLUTION|>--- conflicted
+++ resolved
@@ -1083,11 +1083,7 @@
         # Convert the sparse matrix to a dense format
         fk_filtered_trace = fk_filtered_trace.todense()
     # Back to the t-x domain
-<<<<<<< HEAD
-    trace = np.fft.ifft2(np.fft.ifftshift(fk_filtered_trace))
-=======
     trace = sfft.ifft2(np.fft.ifftshift(fk_filtered_trace), workers=-1)
->>>>>>> 24d99886
 
     return trace.real
 
