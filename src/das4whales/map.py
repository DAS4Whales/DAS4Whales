"""
map.py - Map creation module for the das4whales package.

This module provides functions for coordinates handling and map visualization for DAS data.

Author: Quentin Goestchel
Date: 2024-06-26
"""

import numpy as np
import matplotlib.pyplot as plt
from matplotlib.patches import Polygon
from matplotlib.collections import PatchCollection
from matplotlib.colors import LightSource
import matplotlib.colors as mcolors
import pandas as pd
import xarray as xr
import pyproj
import cmocean.cm as cmo

def load_cable_coordinates(filepath, dx):
    """
    Load the cable coordinates from a text file.

    Parameters
    ----------
    filepath : str
        The file path to the cable coordinates file.
    dx : float
        The distance between two channels.

    Returns
    -------
    df : pandas.DataFrame
        The cable coordinates dataframe.
    """

    # load the .txt file and create a pandas dataframe
    df = pd.read_csv(filepath, delimiter = ",", header = None)
    df.columns = ['chan_idx','lat', 'lon', 'depth']
    df['chan_m'] = df['chan_idx'] * dx

    return df


def load_bathymetry(filepath):
    """
    Load the bathymetry data from a text file.

    Parameters
    ----------
    filepath : str
        The file path to the bathymetry data file. '.grd' file format is used here and can be found at https://www.gmrt.org/GMRTMapTool/. 

    Returns
    -------
    bathy : np.ndarray
        The bathymetry data array. zij = bathy[i,j] is the depth at the point (xlon[j], ylat[i]).
    xlon : np.ndarray
        The longitude data vector.
    ylat : np.ndarray
        The latitude data vector.
    """

    # Import the bathymetry data
    ds = xr.open_dataset(filepath, engine='scipy')
    # Extract the bathymetry values
    bathy = ds['z'].values

    if np.isnan(bathy).any():
        print("NaNs detected in the dataset.")

    # Extract the dimensions
    dim = np.flip(ds.dimension).values
    # Reshape the bathymetry
    bathy = bathy.reshape(dim)
    # Flip the bathymetry
    bathy = np.flipud(bathy)

    # Remove columns and rows with NaN values
    bathy = bathy[~np.isnan(bathy).all(axis=1)]
    bathy = bathy[:, ~np.isnan(bathy).all(axis=0)]

    # Extract the x and y ranges
    x0, xf = ds['x_range'].values
    y0, yf = ds['y_range'].values
    print(f'latitude longitude span: x0 = {x0}, xf = {xf}, y0 = {y0}, yf = {yf}')

    # Create the x and y coordinates vectors
    # print(bathy.shape)
    dim = bathy.shape
    xlon = np.linspace(x0, xf, dim[1])
    ylat = np.linspace(y0, yf, dim[0])

    return bathy, xlon, ylat


def flatten_bathy(bathy, threshold):
    """
    Flatten the bathymetry above a certain threshold.

    Parameters
    ----------
    bathy : np.ndarray
        The bathymetry data array. zij = bathy[i,j] is the depth at the point (xlon[j], ylat[i]).
    threshold : float
        The threshold above which the bathymetry is flattened.

    Returns
    -------
    bathy_flat : np.ndarray
        The flattened bathymetry data array.
    """
    # Copy the bathymetry array
    bathy_flat = bathy.copy()
    # Flatten the bathymetry above the threshold value and assign the threshold value to the rest
    bathy_flat[bathy_flat > threshold] = threshold

    return bathy_flat


def plot_cables2D(df_north, df_south, bathy, xlon, ylat):
    """
    Plot the cables on the bathymetry map.

    Parameters
    ----------
    df_north : pandas.DataFrame
        The dataframe containing the north cable coordinates.
    df_south : pandas.DataFrame
        The dataframe containing the south cable coordinates.
    bathy : np.ndarray
        The bathymetry data array. zij = bathy[i,j] is the depth at the point (xlon[j], ylat[i]).
    xlon : np.ndarray
        The longitude data vector.
    ylat : np.ndarray
        The latitude data vector.
    """
    
    # Create two list of coordinates, for ponts every 10 km along the cables, the spatial resolution is 2m 
    opticald_n = []
    opticald_s = []

<<<<<<< HEAD
    for i in range(int(10000/2-df_north["chan_idx"].iloc[0]), len(df_north), int(10000/2)):
        opticald_n.append((df_north['lon'][i], df_north['lat'][i]))

    for i in range(int(10000/2-df_south["chan_idx"].iloc[0]), len(df_south), int(10000/2)):
=======

    disp_step = 10000 # [m]
    dx_ch = 2.0419 # [m]
    idx_step = int(disp_step / dx_ch)
    for i in range(int(idx_step-df_north["chan_idx"].iloc[0]), len(df_north), int(10000/2)):
        opticald_n.append((df_north['lon'][i], df_north['lat'][i]))

    for i in range(int(idx_step-df_south["chan_idx"].iloc[0]), len(df_south), int(10000/2)):
>>>>>>> 24d99886
        opticald_s.append((df_south['lon'][i], df_south['lat'][i]))

    colors_undersea = cmo.deep_r(np.linspace(0, 1, 256)) # blue colors for under the sea
    colors_land = np.array([[0.5, 0.5, 0.5, 1]])  # Solid gray for above sea level

    # Combine the color maps
    all_colors = np.vstack((colors_undersea, colors_land))
    custom_cmap = mcolors.LinearSegmentedColormap.from_list('custom_cmap', all_colors)

    # Set extent of the plot
    extent = [xlon[0], xlon[-1], ylat[0], ylat[-1]]

    # Set the light source
    ls = LightSource(azdeg=350, altdeg=45)

    plt.figure(figsize=(14, 7))
    ax = plt.gca()

    # Plot the bathymetry relief in background
    rgb = ls.shade(bathy, cmap=custom_cmap, vert_exag=0.1, blend_mode='overlay', vmin=np.min(bathy), vmax=0)
    plot = ax.imshow(rgb, extent=extent, aspect='equal', origin='lower' , vmin=np.min(bathy), vmax=0)

    # Plot the cable location in 2D
    ax.plot(df_north['lon'], df_north['lat'], 'tab:red', label='North cable', lw=2.5)
    ax.plot(df_south['lon'], df_south['lat'], 'tab:orange', label='South cable', lw=2.5)

    # Add dashed contours at selected depths with annotations
    depth_levels = [-1500, -1000, -600, -250, -80]

    contour_dashed = ax.contour(bathy, levels=depth_levels, colors='k', linestyles='--', extent=extent, alpha=0.6)
    ax.clabel(contour_dashed, fmt='%d m', inline=True)

    # Plot points along the cable every 10 km in terms of optical distance
    for i, point in enumerate(opticald_n, start=1):
        # Plot the points
        ax.plot(point[0], point[1], '.', color='k')
        # Annotate the points with the distance
        ax.annotate(f'{i*10}', (point[0], point[1]), textcoords='offset points', xytext=(5, 8), ha='center', fontsize=12)

    for i, point in enumerate(opticald_s, start=1):
        ax.plot(point[0], point[1], '.', color='k')
        ax.annotate(f'{i*10}', (point[0], point[1]), textcoords='offset points', xytext=(5, -15), ha='center', fontsize=12)

    # Use a proxy artist for the color bar
    im = ax.imshow(bathy, cmap=custom_cmap, extent=extent, aspect='equal', origin='lower', vmin=np.min(bathy), vmax=0)
    im_ratio = bathy.shape[1] / bathy.shape[0]
    plt.colorbar(im, ax=ax, label='Depth [m]', pad=0.02, orientation='vertical', aspect=25, fraction=0.0145)

    im.remove()

    # Set the labels
    plt.xlabel('Longitude [°]')
    plt.ylabel('Latitude [°]')
    plt.legend(loc='upper left')

    # Dashed grid lines
    plt.grid(linestyle='--', alpha=0.6, color='k')
    plt.tight_layout()
    plt.show()

    return


def plot_cables2D_m(df_north, df_south, bathy, xm, ym):
    """
    Plot the cables on the bathymetry map.

    Parameters
    ----------
    df_north : pandas.DataFrame
        The dataframe containing the north cable coordinates.
    df_south : pandas.DataFrame
        The dataframe containing the south cable coordinates.
    bathy : np.ndarray
        The bathymetry data array. zij = bathy[i,j] is the depth at the point (xlon[j], ylat[i]).
    xm : np.ndarray
        The x data vector in meters.
    ym : np.ndarray
        The y data vector in meters.
    """
    
    # Create two list of coordinates, for ponts every 10 km along the cables, the spatial resolution is 2m 
    opticald_n = []
    opticald_s = []

    disp_step = 10000 # [m]
    dx_ch = 2.0419 # [m]
    idx_step = int(disp_step / dx_ch)

    for i in range(int(idx_step-df_north["chan_idx"].iloc[0]), len(df_north), int(10000/2)):
        opticald_n.append((df_north['x'][i], df_north['y'][i]))

    for i in range(int(idx_step-df_north["chan_idx"].iloc[0]), len(df_south), int(10000/2)):
        opticald_s.append((df_south['x'][i], df_south['y'][i]))

    # Chose a colormap to be sure that values above 0 are white, and values below 0 are blue
    colors_undersea = cmo.deep_r(np.linspace(0, 1, 256)) # blue colors for under the sea
    colors_land = np.array([[0.5, 0.5, 0.5, 1]])  # Solid gray for above sea level

    # Combine the color maps
    all_colors = np.vstack((colors_undersea, colors_land))
    custom_cmap = mcolors.LinearSegmentedColormap.from_list('custom_cmap', all_colors)
    extent = [xm[0], xm[-1], ym[0], ym[-1]]

    # Set the light source
    ls = LightSource(azdeg=350, altdeg=45)

    plt.figure(figsize=(14, 9))
    ax = plt.gca()
    # Plot the bathymetry relief in background
    rgb = ls.shade(bathy, cmap=custom_cmap, vert_exag=0.1, blend_mode='overlay', vmin=np.min(bathy), vmax=0)
    plot = ax.imshow(rgb, extent=extent, aspect='equal', origin='lower', vmin=np.min(bathy), vmax=0)

    ax.plot(df_north['x'] , df_north['y'] , 'tab:red', label='North cable', lw=2.5)
    ax.plot(df_south['x'], df_south['y'], 'tab:orange', label='South cable', lw=2.5)

    # Add dashed contours at selected depths with annotations
    depth_levels = [-1500, -1000, -600, -250, -80]

    contour_dashed = ax.contour(bathy, levels=depth_levels, colors='k', linestyles='--', extent=extent, alpha=0.6)
    ax.clabel(contour_dashed, fmt='%d m', inline=True)

    # Plot points along the cable every 10 km in terms of optical distance
    for i, point in enumerate(opticald_n, start=1):
        ax.plot(point[0], point[1], '.', color='k')
        ax.annotate(f'{i*10}', (point[0], point[1]), textcoords='offset points', xytext=(5, 8), ha='center', fontsize=12)

    for i, point in enumerate(opticald_s, start=1):
        ax.plot(point[0], point[1], '.', color='k')
        ax.annotate(f'{i*10}', (point[0], point[1]), textcoords='offset points', xytext=(5, -15), ha='center', fontsize=12)

    # Use a proxy artist for the color bar
    im = ax.imshow(bathy, cmap=custom_cmap, extent=extent, aspect='equal', origin='lower', vmin=np.min(bathy), vmax=0)
    im_ratio = bathy.shape[1] / bathy.shape[0]
    plt.colorbar(im, ax=ax, label='Depth [m]', pad=0.02, orientation='vertical', aspect=25, fraction=0.0195)

    im.remove()

    plt.subplots_adjust(bottom=0.0, top=1, left=0.0, right=1)
    
    # Set the labels
    plt.xlabel('x [m]')
    plt.ylabel('y [m]')

    plt.legend(loc='upper left')
    plt.grid(linestyle='--', alpha=0.6, color='k')
    plt.tight_layout()
    plt.show()

    return


def plot_cables3D(df_north, df_south, bathy, xlon, ylat):
    """
    Plot the cables on the bathymetry map in 3D.

    Parameters
    ----------
    df_north : pandas.DataFrame
        The dataframe containing the north cable coordinates.
    df_south : pandas.DataFrame
        The dataframe containing the south cable coordinates.
    bathy : np.ndarray
        The bathymetry data array. zij = bathy[i,j] is the depth at the point (xlon[j], ylat[i]).
    xlon : np.ndarray
        The longitude data vector.
    ylat : np.ndarray
        The latitude data vector.
    """

    fig = plt.figure(figsize=(12, 10))
    ax = fig.add_subplot(111, projection='3d')
    # Plot the bathymetry
    X, Y = np.meshgrid(xlon, ylat)

    # Set the stride of the plot by dividing the number of points by 100 in the x direction and 50 in the y direction
    rstride = X.shape[0] // 100
    cstride = X.shape[1] // 50

    # print(rstride, cstride)
    # Plot the surface
    ax.plot_surface(X, Y, bathy, cmap='Blues_r', alpha=0.7, antialiased=True, rstride=rstride, cstride=cstride)
    # Plot the cables
    ax.plot(df_north['lon'], df_north['lat'], df_north['depth'], 'tab:red', label='North cable', lw=4)
    ax.plot(df_south['lon'], df_south['lat'], df_south['depth'], 'tab:orange', label='South cable', lw=4)
    # Set labels distance to the axis
    ax.set_xlabel('Longitude', labelpad=30)
    ax.set_ylabel('Latitude', labelpad=30)
    ax.set_zlabel('Depth [m]', labelpad=35)

    # Set the distance between tick labels and axis
    ax.tick_params(axis='x', pad=10)  # Adjust X-axis tick label distance
    ax.tick_params(axis='y', pad=10)  # Adjust Y-axis tick label distance
    ax.tick_params(axis='z', pad=20)  # Adjust Z-axis tick label distance
    # Set the angle of view
    ax.view_init(elev=40, azim=250)
    ax.set_aspect('equalxy')
    ax.legend()
    plt.show()
    plt.close()

    return


def plot_cables3D_m(df_north, df_south, bathy, x, y):
    """
    Plot the cables on the bathymetry map in 3D.

    Parameters
    ----------
    df_north : pandas.DataFrame
        The dataframe containing the north cable coordinates.
    df_south : pandas.DataFrame
        The dataframe containing the south cable coordinates in meters.
    bathy : np.ndarray
        The bathymetry data array. zij = bathy[i,j] is the depth at the point (xlon[j], ylat[i]).
    x : np.ndarray
        The x data vector.
    y : np.ndarray
        The y data vector.
    """

    fig = plt.figure(figsize=(12, 11))
    ax = fig.add_subplot(111, projection='3d')
    # Plot the bathymetry
    X, Y = np.meshgrid(x / 1e3, y / 1e3) 

    # Set the stride of the plot by dividing the number of points by 100 in the x direction and 50 in the y direction
    rstride = X.shape[0] // 100
    cstride = X.shape[1] // 50

    print(rstride, cstride)
    # Plot the surface
    ax.plot_surface(X, Y, bathy, cmap='Blues_r', alpha=0.7, antialiased=True, rstride=rstride, cstride=cstride)
    # Plot the cables
    ax.plot(df_north['x'] / 1e3, df_north['y'] / 1e3, df_north['depth'], 'tab:red', label='North cable', lw=4)
    ax.plot(df_south['x'] / 1e3, df_south['y'] / 1e3, df_south['depth'], 'tab:orange', label='South cable', lw=4)

    ax.invert_yaxis()

    # Set labels distance to the axis
    ax.set_xlabel('x [km]', labelpad=30)
    ax.set_ylabel('y [km]', labelpad=35)
    ax.set_zlabel('Depth [m]', labelpad=35)

    # Set the distance between tick labels and axis
    ax.tick_params(axis='x')  # Adjust X-axis tick label distance
    ax.tick_params(axis='y')  # Adjust Y-axis tick label distance
    ax.tick_params(axis='z', pad=20)  # Adjust Z-axis tick label distance
    # Set the angle of view
    ax.view_init(elev=40, azim=70)

    ax.set_aspect('equalxy')
    ax.legend()
    plt.subplots_adjust(bottom=0.0, top=1, left=0.0, right=1)
    plt.show()

    return


def latlon_to_utm(lon, lat, zone=10):
    """
    Convert latitude and longitude to UTM coordinates for a specified zone

    Parameters
    ----------
    lon : float
        The longitude.
    lat : float
        The latitude.
    zone : int, optional
        The UTM zone (default is 10).

    Returns
    -------
    utm_x : float
        The UTM x coordinate.
    utm_y : float
        The UTM y coordinate.
    """

    # Define the WGS84 coordinate system and the UTM coordinate system for the specified zone
    wgs84 = pyproj.CRS("EPSG:4326")
    utm_zone = pyproj.CRS(f"EPSG:326{zone:02d}")

    # Create a transformer object to convert from WGS84 to UTM
    transformer = pyproj.Transformer.from_crs(wgs84, utm_zone, always_xy=True)

    # Perform the transformation
    utm_x, utm_y = transformer.transform(lon, lat)

    return utm_x, utm_y


def utm_to_latlon(utm_x, utm_y, zone=10):
    """
    Convert UTM coordinates to latitude and longitude for a specified zone.

    Parameters
    ----------
    utm_x : float
        The UTM x coordinate.
    utm_y : float
        The UTM y coordinate.
    zone : int, optional
        The UTM zone (default is 10).

    Returns
    -------
    lon : float
        The longitude.
    lat : float
        The latitude.
    """
    # Define the UTM coordinate system for the specified zone and the WGS84 coordinate system
    utm_zone = pyproj.CRS(f"EPSG:326{zone:02d}")
    wgs84 = pyproj.CRS("EPSG:4326")

    # Create a transformer object to convert from UTM to WGS84
    transformer = pyproj.Transformer.from_crs(utm_zone, wgs84, always_xy=True)

    # Perform the transformation
    lon, lat = transformer.transform(utm_x, utm_y)

    return lon, lat<|MERGE_RESOLUTION|>--- conflicted
+++ resolved
@@ -141,12 +141,6 @@
     opticald_n = []
     opticald_s = []
 
-<<<<<<< HEAD
-    for i in range(int(10000/2-df_north["chan_idx"].iloc[0]), len(df_north), int(10000/2)):
-        opticald_n.append((df_north['lon'][i], df_north['lat'][i]))
-
-    for i in range(int(10000/2-df_south["chan_idx"].iloc[0]), len(df_south), int(10000/2)):
-=======
 
     disp_step = 10000 # [m]
     dx_ch = 2.0419 # [m]
@@ -155,7 +149,6 @@
         opticald_n.append((df_north['lon'][i], df_north['lat'][i]))
 
     for i in range(int(idx_step-df_south["chan_idx"].iloc[0]), len(df_south), int(10000/2)):
->>>>>>> 24d99886
         opticald_s.append((df_south['lon'][i], df_south['lat'][i]))
 
     colors_undersea = cmo.deep_r(np.linspace(0, 1, 256)) # blue colors for under the sea
