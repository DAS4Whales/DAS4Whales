[build-system]
requires = ["hatchling"]
build-backend = "hatchling.build"

[project]
name = "das4whales"
dynamic = ["version"]
description = "Distributed acoustic sensing analysis tools for Bioacoustics"
readme = "README.md"
license.file = "LICENSE"
authors = [
    { name = "Léa Bouffaut", email = "lea.bouffaut@cornell.edu" },
    { name = "Quentin Goestchel", email = "qgoestch@uw.edu"}
]
classifiers = [
  "Development Status :: 4 - Beta",
  "Programming Language :: Python",
  "Programming Language :: Python :: 3.7",
  "Programming Language :: Python :: 3.8",
  "Programming Language :: Python :: 3.9",
  "Programming Language :: Python :: 3.10",
  "Programming Language :: Python :: 3.11",
  "Programming Language :: Python :: 3.12",
  "Programming Language :: Python :: Implementation :: CPython",
  "Programming Language :: Python :: Implementation :: PyPy",
]
dependencies = [
    "DateTime",
    "h5py",
    "nptdms",
    "librosa",
    "matplotlib",
    "numpy",
    "scipy",
    "wget",
    "dask[complete]",
    "sparse",
    "pytest",
    "xarray",
    "tqdm",
    "torch",
    "opencv-python",
    "scikit-image",
    "opencv-python",
    "torchvision",
    "numpydoc",
    "pyproj",
    "pandas",
    "deprecation",
<<<<<<< HEAD
    "cmocean",
    "simpleDAS@git+https://github.com/ASN-Norway/simpleDAS"
=======
    "simpleDAS"
>>>>>>> d4ec47c5
]

[project.urls]
Homepage = "https://github.com/DAS4Whales/DAS4Whales"

[tool.hatch.version]
path = "src/das4whales/__init__.py"

[tool.hatch.build.targets.sdist]
include = [
    "src/das4whales/",
]

[tool.hatch.metadata]
allow-direct-references = true

[project.optional-dependencies]
docs = [
  "furo",
  "myst_parser >=0.13",
  "sphinx >=4.0",
  "sphinx-copybutton",
  "sphinx-autodoc-typehints",
]
<|MERGE_RESOLUTION|>--- conflicted
+++ resolved
@@ -47,12 +47,9 @@
     "pyproj",
     "pandas",
     "deprecation",
-<<<<<<< HEAD
     "cmocean",
     "simpleDAS@git+https://github.com/ASN-Norway/simpleDAS"
-=======
     "simpleDAS"
->>>>>>> d4ec47c5
 ]
 
 [project.urls]
